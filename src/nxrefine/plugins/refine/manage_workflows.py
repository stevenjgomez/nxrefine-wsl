import os

from nexusformat.nexus import *
from nexpy.gui.pyqt import QtCore, QtWidgets
from nexpy.gui.datadialogs import NXWidget, NXDialog, GridParameters
from nexpy.gui.utils import report_error, natural_sort
from nexpy.gui.widgets import NXLabel, NXScrollArea

from nxrefine.nxreduce import NXReduce, NXMultiReduce
from nxrefine.nxdatabase import NXDatabase

def show_dialog():
    try:
        dialog = WorkflowDialog()
        dialog.show()
    except NeXusError as error:
        report_error("Managing Workflows", error)


class WorkflowDialog(NXDialog):

    def __init__(self, parent=None):
        super(WorkflowDialog, self).__init__(parent)

        self.set_layout(self.directorybox('Choose Sample Directory', default=False),
                        self.filebox('Choose Parent File'),
                        self.action_buttons(('Update Status', self.update),
                                            ('Add to Queue', self.add_tasks),
                                            ('View Logs', self.view_logs),
                                            ('Sync Database', self.sync_db)),
                        self.progress_layout(close=True))
        self.progress_bar.setVisible(False)
        self.set_title('Manage Workflows')
        self.grid = None
        self.scroll_area = None
        self.sample_directory = None
        self.entries = ['f1', 'f2', 'f3']
        self.layout.setSizeConstraint(QtWidgets.QLayout.SetFixedSize)

    def choose_directory(self):
        super(WorkflowDialog, self).choose_directory()
        self.sample_directory = self.get_directory()
        self.sample = os.path.basename(os.path.dirname(self.sample_directory))
        parent_file = os.path.join(self.sample_directory,
                                   self.sample+'_parent.nxs')
        if os.path.exists(parent_file):
            self.parent_file = os.path.realpath(parent_file)
            self.filename.setText(os.path.basename(self.parent_file))
        else:
            self.parent_file = None
            self.filename.setText('')
        self.root_directory = os.path.dirname(
                                  os.path.dirname(self.sample_directory))
        self.mainwindow.default_directory = self.sample_directory
        self.task_directory = os.path.join(self.root_directory, 'tasks')
        if not os.path.exists(self.task_directory):
            os.mkdir(self.task_directory)
        db_file = os.path.join(self.task_directory, 'nxdatabase.db')
        self.db = NXDatabase(db_file)
        self.update()

    def choose_file(self):
        super(WorkflowDialog, self).choose_file()
        self.make_parent()

    def get_scan(self, filename):
        _base = os.path.basename(os.path.splitext(filename)[0])
        _scan = _base.replace(self.sample+'_', '')
        return os.path.join(self.sample_directory, _scan)

    def get_scan_file(self, scan):
        return os.path.join(self.sample_directory, 
                            self.sample+'_'+os.path.basename(scan)+'.nxs')

    def make_parent(self):
        reduce = NXReduce(directory=self.get_scan(self.get_filename()),
                          overwrite=True)
        reduce.make_parent()
        self.db.sync_file(reduce.wrapper_file)
        if self.parent_file:
            self.db.sync_file(self.parent_file)
        self.parent_file = reduce.wrapper_file
        self.filename.setText(os.path.basename(self.parent_file))
        self.update()

    def is_valid(self, wrapper_file):
        if not wrapper_file.endswith('.nxs'):
            return False
        elif not os.path.basename(wrapper_file).startswith(self.sample):
            return False
        elif '_parent' in wrapper_file or '_mask' in wrapper_file:
            return False
        else:
            return True

    def update(self):
        if not self.sample_directory:
            raise NeXusError("No sample directory declared")

        if self.grid:
            self.delete_grid(self.grid)
            del self.grid_widget

        if self.scroll_area:
            self.scroll_area.close()
            self.scroll_area.deleteLater()

        # Map from wrapper files to scan directories
        wrapper_files = { w : self.get_scan(w) for w in sorted( [
                            os.path.join(self.sample_directory, filename)
                            for filename in os.listdir(self.sample_directory)
                            if self.is_valid(filename)] , key=natural_sort) }
        self.grid = QtWidgets.QGridLayout()
        self.grid_widget = NXWidget()
        self.grid_widget.set_layout(self.grid)
        self.scroll_area = NXScrollArea()
        self.scroll_area.setWidgetResizable(True)
        self.scroll_area.setWidget(self.grid_widget)
        self.scroll_area.setMinimumWidth(1250)
        self.insert_layout(2, self.scroll_area)
        self.grid.setSpacing(1)
        row = 0
        columns = ['Scan', 'data', 'link', 'max', 'find', 'copy', 'refine', 
                   'prepare', 'transform', 'masked_transform', 'combine', 
                   'masked_combine', 'pdf', 'overwrite', 'reduce', 'sync']
        header = {}
        for col, column in enumerate(columns):
            header[column] = NXLabel(column)
            header[column].setFont(self.bold_font)
            header[column].setFixedWidth(75)
            if column == 'transform' or column == 'combine':
                self.grid.addWidget(header[column], row, col, 1, 2,
                                    QtCore.Qt.AlignHCenter)
            elif 'masked' not in column:
                self.grid.addWidget(header[column], row, col)
                header[column].setAlignment(QtCore.Qt.AlignHCenter)
        row = 1
        columns = ['regular', 'masked', 'regular', 'masked']
        for col, column in enumerate(columns):
            header[column] = NXLabel(column)
            header[column].setFixedWidth(75)
            header[column].setAlignment(QtCore.Qt.AlignHCenter)
            self.grid.addWidget(header[column], row, col+8)

        self.scans = {}
        self.scans_backup = {}

        # Create (unchecked) checkboxes
        for wrapper_file, scan in wrapper_files.items():
            scan_label = os.path.basename(scan)
            row += 1
            status = {}
            status['scan'] = NXLabel(scan_label)
            if self.parent_file == wrapper_file:
                status['scan'].setStyleSheet('font-weight:bold')
            status['data'] = self.new_checkbox()
            status['link'] = self.new_checkbox()
            status['max'] = self.new_checkbox()
            status['find'] = self.new_checkbox()
            status['copy'] = self.new_checkbox()
            status['refine'] = self.new_checkbox()
            status['prepare'] = self.new_checkbox()
            status['transform'] = self.new_checkbox()
            status['masked_transform'] = self.new_checkbox()
            status['combine'] = self.new_checkbox()
            status['masked_combine'] = self.new_checkbox()
            status['pdf'] = self.new_checkbox()
            status['overwrite'] = self.new_checkbox(self.select_scans)
            status['reduce'] = self.new_checkbox(self.select_scans)
            status['sync'] = self.new_checkbox()
            self.grid.addWidget(status['scan'], row, 0, QtCore.Qt.AlignCenter)
            self.grid.addWidget(status['data'], row, 1, QtCore.Qt.AlignCenter)
            self.grid.addWidget(status['link'], row, 2, QtCore.Qt.AlignCenter)
            self.grid.addWidget(status['max'], row, 3, QtCore.Qt.AlignCenter)
            self.grid.addWidget(status['find'], row, 4, QtCore.Qt.AlignCenter)
            self.grid.addWidget(status['copy'], row, 5, QtCore.Qt.AlignCenter)
            self.grid.addWidget(status['refine'], row, 6, QtCore.Qt.AlignCenter)
            self.grid.addWidget(status['prepare'], row, 7, QtCore.Qt.AlignCenter)
            self.grid.addWidget(status['transform'], row, 8, QtCore.Qt.AlignCenter)
            self.grid.addWidget(status['masked_transform'], row, 9, QtCore.Qt.AlignCenter)
            self.grid.addWidget(status['combine'], row, 10, QtCore.Qt.AlignCenter)
            self.grid.addWidget(status['masked_combine'], row, 11, QtCore.Qt.AlignCenter)
            self.grid.addWidget(status['pdf'], row, 12, QtCore.Qt.AlignCenter)
            self.grid.addWidget(status['overwrite'], row, 13, QtCore.Qt.AlignCenter)
            self.grid.addWidget(status['reduce'], row, 14, QtCore.Qt.AlignCenter)
            self.grid.addWidget(status['sync'], row, 15, QtCore.Qt.AlignCenter)
            self.scans[scan] = status
        row += 1
        self.grid.addWidget(NXLabel('All'), row, 0, QtCore.Qt.AlignCenter)
        all_boxes = {}
        all_boxes['link'] = self.new_checkbox(lambda:self.select_status('link'))
        all_boxes['max'] = self.new_checkbox(lambda:self.select_status('max'))
        all_boxes['find'] = self.new_checkbox(lambda:self.select_status('find'))
        all_boxes['copy'] = self.new_checkbox(lambda:self.select_status('copy'))
        all_boxes['refine'] = self.new_checkbox(lambda:self.select_status('refine'))
        all_boxes['prepare'] = self.new_checkbox(lambda:self.select_status('prepare'))
        all_boxes['transform'] = self.new_checkbox(lambda:self.select_status('transform'))
        all_boxes['masked_transform'] = self.new_checkbox(lambda:self.select_status('masked_transform'))
        all_boxes['combine'] = self.new_checkbox(lambda:self.select_status('combine'))
        all_boxes['masked_combine'] = self.new_checkbox(lambda:self.select_status('masked_combine'))
        all_boxes['pdf'] = self.new_checkbox(lambda:self.select_status('pdf'))
        all_boxes['overwrite'] = self.new_checkbox(self.select_all)
        all_boxes['reduce'] = self.new_checkbox(self.select_all)
        all_boxes['sync'] = self.new_checkbox(self.select_all)
        self.grid.addWidget(all_boxes['link'], row, 2, QtCore.Qt.AlignCenter)
        self.grid.addWidget(all_boxes['max'], row, 3, QtCore.Qt.AlignCenter)
        self.grid.addWidget(all_boxes['find'], row, 4, QtCore.Qt.AlignCenter)
        self.grid.addWidget(all_boxes['copy'], row, 5, QtCore.Qt.AlignCenter)
        self.grid.addWidget(all_boxes['refine'], row, 6, QtCore.Qt.AlignCenter)
        self.grid.addWidget(all_boxes['prepare'], row, 7, QtCore.Qt.AlignCenter)
        self.grid.addWidget(all_boxes['transform'], row, 8, QtCore.Qt.AlignCenter)
        self.grid.addWidget(all_boxes['masked_transform'], row, 9, QtCore.Qt.AlignCenter)
        self.grid.addWidget(all_boxes['combine'], row, 10, QtCore.Qt.AlignCenter)
        self.grid.addWidget(all_boxes['masked_combine'], row, 11, QtCore.Qt.AlignCenter)
        self.grid.addWidget(all_boxes['pdf'], row, 12, QtCore.Qt.AlignCenter)
        self.grid.addWidget(all_boxes['overwrite'], row, 13, QtCore.Qt.AlignCenter)
        self.grid.addWidget(all_boxes['reduce'], row, 14, QtCore.Qt.AlignCenter)
        self.grid.addWidget(all_boxes['sync'], row, 15, QtCore.Qt.AlignCenter)
        self.all_scans = all_boxes
        self.start_progress((0, len(wrapper_files)))

        # Populate the checkboxes based on the entries in self.db.File
        for i, (wrapper, scan) in enumerate(wrapper_files.items()):
            status = self.scans[scan]
            status['data'].setEnabled(False)
            f = self.db.get_file(wrapper)
            for task_name in self.db.task_names:
                # Database columns use nx* names while columns don't
                if task_name.startswith('nx'):
                    col_name = task_name[2:]
                else:
                    col_name = task_name
                checkbox = status[col_name]
                file_status = getattr(f, task_name)
                if file_status == self.db.DONE:
                    checkbox.setCheckState(QtCore.Qt.Checked)
                    checkbox.setEnabled(False)
                elif file_status == self.db.IN_PROGRESS:
                    checkbox.setCheckState(QtCore.Qt.PartiallyChecked)
                    checkbox.setEnabled(True)
                    checkbox.setStyleSheet("color: green")
                elif file_status == self.db.QUEUED:
                    checkbox.setCheckState(QtCore.Qt.PartiallyChecked)
                    checkbox.setEnabled(True)
                    checkbox.setStyleSheet("color: blue")
                elif file_status == self.db.FAILED:
                    checkbox.setCheckState(QtCore.Qt.PartiallyChecked)
                    checkbox.setEnabled(True)
<<<<<<< HEAD
=======
                    checkbox.setStyleSheet("color: red")
                # TODO: do i need to account for last?
            if status['data'].checkState() == QtCore.Qt.Unchecked:
                self.disable_status(status)
>>>>>>> ebd2544c
            self.update_progress(i)

        self.stop_progress()
        self.backup_scans()
        return self.grid

    def sync_db(self):
        for scan in self.scans:
            if self.sync_selected(scan):
                self.db.sync_file(self.get_scan_file(scan))
        self.update()

    def new_checkbox(self, slot=None):
        checkbox = QtWidgets.QCheckBox()
        checkbox.setCheckState(QtCore.Qt.Unchecked)
        checkbox.setEnabled(True)
        if slot:
            checkbox.stateChanged.connect(slot)
        return checkbox

    def update_checkbox(self, checkbox, idx, status):
        if status and idx == 0:
            checkbox.setCheckState(QtCore.Qt.Checked)
            checkbox.setEnabled(False)
        elif ((status and checkbox.checkState() == QtCore.Qt.Unchecked) or
              (not status and checkbox.checkState() == QtCore.Qt.Checked)):
            checkbox.setCheckState(QtCore.Qt.PartiallyChecked)
            checkbox.setEnabled(True)

    def backup_scans(self):
        for scan in self.scans:
            self.scans_backup[scan] = []
            for status in self.programs:
                self.scans_backup[scan].append(
                    (status,
                     self.scans[scan][status].isEnabled(),
                     self.scans[scan][status].checkState()))

    @property
    def programs(self):
        return ['link', 'max', 'find', 'copy', 'refine', 'prepare', 'transform', 
                'masked_transform', 'combine', 'masked_combine', 'pdf']

    @property
    def enabled_scans(self):
        return self.scans

    def overwrite_selected(self, scan):
        return self.scans[scan]['overwrite'].isChecked()

    def reduce_selected(self, scan):
        return self.scans[scan]['reduce'].isChecked()

    def sync_selected(self, scan):
        return self.scans[scan]['sync'].isChecked()

    def restore_scan(self, scan):
        for backup in self.scans_backup[scan]:
            status, enabled, checked = backup
            self.scans[scan][status].setEnabled(enabled)
            self.scans[scan][status].setCheckState(checked)

    def select_programs(self, scan):
        if self.overwrite_selected(scan):
            for status in self.programs:
                self.scans[scan][status].setEnabled(True)
        else:
            self.restore_scan(scan)
        if self.reduce_selected(scan):
            for status in self.programs:
                if self.scans[scan][status].isEnabled():
                    self.scans[scan][status].setChecked(True)
        else:
            if self.overwrite_selected(scan):
                for status in self.programs:
                    if self.scans[scan][status].isEnabled():
                        self.scans[scan][status].setChecked(
                            self.all_scans[status].isChecked())
            else:
                self.restore_scan(scan)

    def select_scans(self):
        for scan in self.enabled_scans:
            self.select_programs(scan)

    def select_all(self):
        for scan in self.enabled_scans:
            for status in ['overwrite', 'reduce']:
                self.scans[scan][status].blockSignals(True)
            for status in ['overwrite', 'reduce']:
                self.scans[scan][status].setCheckState(
                    self.all_scans[status].checkState())
            for status in ['overwrite', 'reduce']:
                self.scans[scan][status].blockSignals(False)
        for scan in self.scans:
            self.scans[scan]['sync'].setCheckState(self.all_scans['sync'].checkState())
        for status in self.programs:
            self.all_scans[status].setChecked(self.all_scans['reduce'].isChecked())
        for scan in self.enabled_scans:
            self.select_programs(scan)

    def select_status(self, status):
        for scan in self.enabled_scans:
            if self.scans[scan][status].isEnabled():
                self.scans[scan][status].setCheckState(
                    self.all_scans[status].checkState())

    def deselect_all(self):
        for scan in self.enabled_scans:
            for status in ['overwrite', 'reduce']:
                self.scans[scan][status].blockSignals(True)
            for status in ['overwrite', 'reduce']:
                self.scans[scan][status].setCheckState(False)
            for status in ['overwrite', 'reduce']:
                self.scans[scan][status].blockSignals(False)
        for scan in self.scans:
            self.scans[scan]['sync'].setCheckState(False)
        for status in ['overwrite', 'reduce']:
            self.all_scans[status].blockSignals(True)
            self.all_scans[status].setChecked(False)
            self.all_scans[status].blockSignals(False)
        self.backup_scans()

    def selected(self, scan, command):
        return (self.scans[scan][command].isEnabled() and
                self.scans[scan][command].checkState()==QtCore.Qt.Checked)

    def queued(self, scan, program):
        self.scans[scan][program].setCheckState(QtCore.Qt.PartiallyChecked)
        self.scans[scan][program].setEnabled(False)

    def add_tasks(self):
        if self.grid is None:
            raise NeXusError('Need to update status')
        for scan in self.enabled_scans:
            for entry in self.entries:
                reduce = NXReduce(entry, scan)
                if self.selected(scan, 'link'):
                    reduce.link = True
                if self.selected(scan, 'max'):
                    reduce.maxcount = True
                if self.selected(scan, 'find'):
                    reduce.find = True
                if self.selected(scan, 'copy'):
                    reduce.copy = True
                if self.selected(scan, 'refine'):
                    reduce.refine = True
                if self.selected(scan, 'prepare'):
                    reduce.prepare = True
                if self.selected(scan, 'transform'):
                    reduce.transform = True
                elif self.selected(scan, 'masked_transform'):
                    reduce.transform = True
                    reduce.mask = True
                if self.selected(scan, 'overwrite'):
                    reduce.overwrite = True
                reduce.queue()
            if self.selected(scan, 'link'):
                self.queued(scan, 'link')
            if self.selected(scan, 'max'):
                self.queued(scan, 'max')
            if self.selected(scan, 'find'):
                self.queued(scan, 'find')
            if self.selected(scan, 'copy'):
                self.queued(scan, 'copy')
            if self.selected(scan, 'refine'):
                self.queued(scan, 'refine')
            if self.selected(scan, 'prepare'):
                self.queued(scan, 'prepare')
            if self.selected(scan, 'transform'):
                self.queued(scan, 'transform')
            if self.selected(scan, 'masked_transform'):
                self.queued(scan, 'masked_transform')
            if self.selected(scan, 'combine'):
                reduce = NXMultiReduce(scan, self.entries)
                if self.selected(scan, 'overwrite'):
                    reduce.overwrite = True
                reduce.queue()
                self.queued(scan, 'combine')
            elif self.selected(scan, 'masked_combine'):
                reduce = NXMultiReduce(scan, self.entries, mask=True)
                if self.selected(scan, 'overwrite'):
                    reduce.overwrite = True
                reduce.queue()
                self.queued(scan, 'masked_combine')
            self.scans[scan]
        self.deselect_all()


    def view_logs(self):
        if self.grid is None:
            raise NeXusError('Need to update status')
        dialog = NXDialog(self)
        dialog.setMinimumWidth(800)
        dialog.setMinimumHeight(600)
        scans = [os.path.basename(scan) for scan in self.scans]
        self.scan_combo = dialog.select_box(scans, slot=self.refreshview)
        self.entry_combo = dialog.select_box(self.entries, 
                                             slot=self.refreshview)
        self.program_combo = dialog.select_box(self.programs, 
                                               slot=self.refreshview)
        self.defaultview = None
        self.output_box = dialog.editor()
        self.output_box.setStyleSheet('font-family: monospace;')
        self.output_box.setLineWrapMode(QtWidgets.QPlainTextEdit.NoWrap)
        dialog.set_layout(
            dialog.make_layout(self.scan_combo, self.entry_combo, 
                               self.program_combo),
            self.output_box,
            dialog.action_buttons(('View Server Logs', self.serverview),
                                  ('View Workflow Logs', self.logview),
                                  ('View Workflow Output', self.outview),
                                  ('View Database', self.databaseview)),
            dialog.close_buttons(close=True))
        dialog.setWindowTitle("'%s' Logs" % self.sample)
        self.view_dialog = dialog
        self.view_dialog.show()

    def serverview(self):
        self.defaultview = self.serverview
        scan = self.scan_combo.currentText()
        with open(os.path.join(self.task_directory, 'nxserver.log')) as f:
            lines = f.readlines()
        text = [line for line in lines
                if self.sample in line if scan in line]
        if text:
            self.output_box.setPlainText(''.join(text))
        else:
            self.output_box.setPlainText('No Logs')

    def logview(self):
        self.defaultview = self.logview
        scan = self.sample + '_' + self.scan_combo.currentText()
        entry = self.entry_combo.currentText()
        prefix = scan + "['" + entry + "']: "
        with open(os.path.join(self.task_directory, 'nxlogger.log')) as f:
            lines = f.readlines()
        text = [line.replace(prefix, '') for line in lines
                if scan in line if entry in line]
        if text:
            self.output_box.setPlainText(''.join(text))
        else:
            self.output_box.setPlainText('No Logs')

    def outview(self):
        self.defaultview = self.outview
        scan = self.sample + '_' + self.scan_combo.currentText()
        entry = self.entry_combo.currentText()
        program = 'nx' + self.program_combo.currentText()
        if (program == 'nxcombine' or program == 'nxmasked_combine' or
            program == 'nxpdf'):
            entry = 'entry'
        wrapper_file = os.path.join(self.sample_directory, scan+'.nxs')
        root = nxload(wrapper_file)
        if program in root[entry]:
            text = 'Date: ' + root[entry][program]['date'].nxvalue + '\n'
            text = text + root[entry][program]['note/data'].nxvalue
            self.output_box.setPlainText(text)
        else:
            self.output_box.setPlainText('No output for %s' % program)

    def databaseview(self):
        self.defaultview = self.databaseview
        scan = self.sample + '_' + self.scan_combo.currentText()
        entry = self.entry_combo.currentText()
        program = 'nx' + self.program_combo.currentText()
        if (program == 'nxcombine' or program == 'nxmasked_combine' or
            program == 'nxpdf'):
            entry = 'entry'
        wrapper_file = os.path.join(self.sample_directory, scan+'.nxs')
        f = self.db.get_file(wrapper_file)
        text = [' '.join([t.name, str(t.entry), str(t.status), 
                          str(t.queue_time), str(t.start_time), 
                          str(t.end_time)]) 
                for t in f.tasks if t.name == program]
        if text:
            self.output_box.setPlainText('\n'.join(text))
        else:
            self.output_box.setPlainText('No Entries')

    def refreshview(self):
        if self.defaultview:
            self.defaultview()<|MERGE_RESOLUTION|>--- conflicted
+++ resolved
@@ -246,13 +246,9 @@
                 elif file_status == self.db.FAILED:
                     checkbox.setCheckState(QtCore.Qt.PartiallyChecked)
                     checkbox.setEnabled(True)
-<<<<<<< HEAD
-=======
                     checkbox.setStyleSheet("color: red")
-                # TODO: do i need to account for last?
             if status['data'].checkState() == QtCore.Qt.Unchecked:
                 self.disable_status(status)
->>>>>>> ebd2544c
             self.update_progress(i)
 
         self.stop_progress()
