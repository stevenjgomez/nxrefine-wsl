--- conflicted
+++ resolved
@@ -30,13 +30,8 @@
                 self.task_queue.task_done()
                 break
             else:
-<<<<<<< HEAD
                 self.log("%s: Executing '%s'" % (self.cpu, next_task.command))
-                next_task.execute(self.cpu)
-=======
-                self.log("%s: Executing '%s'" % (self.node, next_task.command))
-                next_task.execute(self.node, self.output)
->>>>>>> ebd2544c
+                next_task.execute(self.cpu, self.output)
             self.task_queue.task_done()
             self.log("%s: Finished '%s'" % (self.cpu, next_task.command))
             self.result_queue.put(next_task.command)
@@ -55,33 +50,23 @@
         self.command = command
         self.log_file = log_file
 
-    def execute(self, cpu):
-        os.system("cd %s && %s" % (self.path, self.command))
-
-<<<<<<< HEAD
-    def log(self, message):
-        with open(self.log_file, 'a') as f:
-            f.write(datetime.now().strftime("%Y-%m-%d %H:%M:%S")+' '+str(message)+'\n')
-=======
-    def execute(self, node, output):
-        process = subprocess.run("pdsh -w %s 'cd %s; %s'"
-                                 % (node, self.path, self.command), 
+    def execute(self, cpu, output):
+        process = subprocess.run("cd %s && %s" % (self.path, self.command)), 
                                  shell=True, 
                                  stdout=subprocess.PIPE,
                                  stderr=subprocess.STDOUT)
         with open(output, 'a') as f:
             f.write(datetime.now().strftime("%Y-%m-%d %H:%M:%S") + ' ' + 
                     self.command + '\n' + process.stdout.decode() + '\n')
->>>>>>> ebd2544c
+
+    def log(self, message):
+        with open(self.log_file, 'a') as f:
+            f.write(datetime.now().strftime("%Y-%m-%d %H:%M:%S")+' '+str(message)+'\n')
 
 
 class NXServer(NXDaemon):
 
-<<<<<<< HEAD
     def __init__(self, directory=None, experiment_file=None):
-=======
-    def __init__(self, directory=None, node_file=None):
->>>>>>> ebd2544c
         self.pid_name = 'NXServer'
         if directory:
             self.directory = directory = os.path.realpath(directory)
@@ -201,7 +186,6 @@
         else:
             super(NXServer, self).stop()
 
-<<<<<<< HEAD
     def clear(self, experiment=None):
         if experiment:
             e = self.experiments[experiment]
@@ -214,26 +198,10 @@
                     os.remove(e['task_list'])
                 os.mkfifo(e['task_list'])        
 
-=======
->>>>>>> ebd2544c
     def kill(self):
         """Kill the server process.
         
         This provides a backup mechanism for terminating the server if adding
         'stop' to the task list does not work.
         """
-<<<<<<< HEAD
-        super(NXServer, self).stop()
-=======
-        super(NXServer, self).stop()
-
-    def clear(self):
-        if os.path.exists(self.task_list):
-            os.remove(self.task_list)
-        os.mkfifo(self.task_list)        
-
-    def add_task(self, command):
-        """Add a task to the server queue"""
-        task_fifo = os.open(self.task_list, os.O_RDWR)
-        os.write(task_fifo, (command+'\n').encode())
->>>>>>> ebd2544c
+        super(NXServer, self).stop()