import os
import psutil
import subprocess
import time
from datetime import datetime
from multiprocessing import Process, Queue, JoinableQueue
from .daemon import NXDaemon


class NXWorker(Process):
    """Class for processing tasks on a specific cpu."""
    def __init__(self, cpu, task_queue, result_queue, log_file):
        Process.__init__(self)
        self.cpu = cpu
        self.process = psutil.Process()
        self.process.cpu_affinity([self.cpu])
        self.task_queue = task_queue
        self.result_queue = result_queue
        self.log_file = log_file

    def run(self):
<<<<<<< HEAD
        self.log("Started worker on node {} (pid={})".format(self.node, 
                                                             os.getpid()))
=======
        self.log("Started worker on cpu {} (pid={})".format(self.cpu, os.getpid()))
>>>>>>> 6744e6c8
        while True:
            time.sleep(5)
            next_task = self.task_queue.get()
            if next_task is None:
                self.log('%s: Exiting' % self.cpu)
                self.task_queue.task_done()
                break
            else:
                self.log("%s: Executing '%s'" % (self.cpu, next_task.command))
                next_task.execute(self.cpu)
            self.task_queue.task_done()
            self.log("%s: Finished '%s'" % (self.cpu, next_task.command))
            self.result_queue.put(next_task.command)
        return

    def log(self, message):
        with open(self.log_file, 'a') as f:
            f.write(datetime.now().strftime("%Y-%m-%d %H:%M:%S") + ' ' +
                    str(message) + '\n')


class NXTask(object):
    """Class for submitting tasks to different cpus."""
    def __init__(self, path, command, log_file):
        self.path = path
        self.command = command
        self.log_file = log_file

    def execute(self, cpu):
        os.system("cd %s && %s" % (self.path, self.command))

    def log(self, message):
        with open(self.log_file, 'a') as f:
            f.write(datetime.now().strftime("%Y-%m-%d %H:%M:%S")+' '+str(message)+'\n')


class NXServer(NXDaemon):

<<<<<<< HEAD
    def __init__(self, directory=None, experiment_file=None, node_file=None):
        self.pid_name = 'nxserver'
        if directory:
            self.directory = directory = os.path.realpath(directory)
        else:
            self.directory = os.path.join(os.path.expanduser('~'), '.nxserver')
            if not os.path.exists(self.directory):
                os.mkdir(self.directory)
        if experiment_file is None:
            self.experiment_file = os.path.join(self.directory, 'experiments')
        else:
            self.experiment_file = experiment_file
        if node_file is None:
            self.node_file = os.path.join(self.directory, 'nodes')
        else:
            self.node_file = node_file
        self.experiments = self.read_experiments()
        self.nodes = self.read_nodes()
        self.log_file = os.path.join(self.directory, 'nxserver.log')
        self.pid_file = os.path.join(self.directory, 'nxserver.pid')
=======
    def __init__(self, directory=None):
        self.pid_name = 'NXServer'
        if directory:
            self.directory = directory = os.path.realpath(directory)
        else:
            self.directory = os.getcwd()
        self.task_directory = os.path.join(directory, 'tasks')
        if 'tasks' not in os.listdir(directory):
            os.mkdir(self.task_directory)
        self.task_list = os.path.join(self.task_directory, 'task_list')
        if not os.path.exists(self.task_list):
            os.mkfifo(self.task_list)
        self.log_file = os.path.join(self.task_directory, 'nxserver.log')
        self.pid_file = os.path.join(self.task_directory, 'nxserver.pid')

>>>>>>> 6744e6c8
        self.tasks = None
        self.results = None
        self.workers = []

        super(NXServer, self).__init__(self.pid_name, self.pid_file)
<<<<<<< HEAD

    def read_experiments(self):
        """Read registered experiments"""
        self.experiments = {}
        if os.path.exists(self.experiment_file):
            with open(self.experiment_file) as f:
                experiment_list = [line.strip() for line in f.readlines() 
                                   if line.strip() != '']
        else:
            experiment_list = []
        for experiment in experiment_list:
            self.add_experiment(experiment)
        return self.experiments

    def read_nodes(self):
        """Read available nodes"""
        if os.path.exists(self.node_file):
            with open(self.node_file) as f:
                nodes = [line.strip() for line in f.readlines() 
                         if line.strip() != '']
        else:
            nodes = []
        return nodes
=======
>>>>>>> 6744e6c8

    def add_experiment(self, experiment):
        e = {}
        e['directory'] = experiment
        e['task_directory'] = os.path.join(e['directory'], 'tasks')
        if 'tasks' not in os.listdir(e['directory']):
            os.mkdir(e['task_directory'])
        e['task_list'] = os.path.join(e['task_directory'], 'task_list')
        if not os.path.exists(e['task_list']):
            os.mkfifo(e['task_list'])
        self.experiments[experiment] = e

    def register(self, experiment):
        if experiment not in self.experiments:
            with open(self.experiment_file, 'a') as f:
                f.write(experiment+'\n')
        self.add_experiment(experiment)

    def remove(self, experiment):
        if experiment in self.experiments:
            with open(self.experiment_file, "r") as f:
                lines = f.readlines()
            with open(self.experiment_file, "w") as f:
                for line in lines:
                    if line.strip("\n") != experiment:
                        f.write(line)

    def log(self, message):
        with open(self.log_file, 'a') as f:
            f.write(datetime.now().strftime("%Y-%m-%d %H:%M:%S") + ' ' +
                    str(message) + '\n')

    def run(self):
        """
        Create worker processes to process commands from the task_fifo

        Create a worker for each cpu, read commands from task_list, submit
            an NXTask for each command to a JoinableQueue
        """
        self.log('Starting server (pid={})'.format(os.getpid()))
        self.tasks = JoinableQueue()
        self.results = Queue()
        self.workers = [NXWorker(cpu, self.tasks, self.results, self.log_file)
                        for cpu in range(psutil.cpu_count())]
        for worker in self.workers:
            worker.start()

        while True:
            for experiment in self.experiments:
                command = self.read_task(experiment)
                if command == 'stop':
                    break
                elif command:
                    self.tasks.put(NXTask(experiment, command))
            if command == 'stop':
                break
<<<<<<< HEAD
            self.log('Server listening')
            time.sleep(5)
        self.stop()

    def add_task(self, command, experiment):
        """Add a task to the server queue"""
        e = self.experiments[experiment]
        with open(e['task_list'], os.O_RDWR) as task_fifo:
            os.write(task_fifo, (command+'\n').encode())

    def read_task(self, experiment):
        e = self.experiments[experiment]
        with open(e['task_list']) as task_fifo:
            command = task_fifo.readline()[:-1]
        return command

    def stop(self, experiment=None):
        if experiment:
            del self.experiments[experiment]
            
        elif self.is_running():
            for worker in self.workers:
                self.tasks.put(None)
            self.tasks.join()
            for worker in self.workers:
                worker.terminate()
                worker.join()
            self.log("Stopping server")
            super(NXServer, self).stop()
        else:
            super(NXServer, self).stop()

    def clear(self, experiment=None):
        if experiment:
            e = self.experiments[experiment]
            if os.path.exists(e['task_list']):
                os.remove(e['task_list'])
            os.mkfifo(e['task_list'])        
        else:
            for e in self.experiments:
                if os.path.exists(e['task_list']):
                    os.remove(e['task_list'])
                os.mkfifo(e['task_list'])        
=======
            elif command:
                self.tasks.put(NXTask(self.directory, command, self.log_file))
        for worker in self.workers:
            self.tasks.put(None)
        self.tasks.join()
        for worker in self.workers:
            worker.terminate()
            worker.join()
        self.log("Stopping server")
        super(NXServer, self).stop()

    def stop(self):
        if self.is_running():
            self.add_task('stop')
        else:
            super(NXServer, self).stop()

    def kill(self):
        """Kill the server process.
        
        This provides a backup mechanism for terminating the server if adding
        'stop' to the task list does not work.
        """
        super(NXServer, self).stop()

    def clear(self):
        if os.path.exists(self.task_list):
            os.remove(self.task_list)
        os.mkfifo(self.task_list)        

    def add_task(self, command):
        """Add a task to the server queue"""
        task_fifo = os.open(self.task_list, os.O_RDWR)
        os.write(task_fifo, (command+'\n').encode())
>>>>>>> 6744e6c8
<|MERGE_RESOLUTION|>--- conflicted
+++ resolved
@@ -19,12 +19,8 @@
         self.log_file = log_file
 
     def run(self):
-<<<<<<< HEAD
-        self.log("Started worker on node {} (pid={})".format(self.node, 
-                                                             os.getpid()))
-=======
-        self.log("Started worker on cpu {} (pid={})".format(self.cpu, os.getpid()))
->>>>>>> 6744e6c8
+        self.log("Started worker on cpu {} (pid={})".format(self.cpu, 
+                                                     os.getpid()))
         while True:
             time.sleep(5)
             next_task = self.task_queue.get()
@@ -63,9 +59,8 @@
 
 class NXServer(NXDaemon):
 
-<<<<<<< HEAD
-    def __init__(self, directory=None, experiment_file=None, node_file=None):
-        self.pid_name = 'nxserver'
+    def __init__(self, directory=None, experiment_file=None):
+        self.pid_name = 'NXServer'
         if directory:
             self.directory = directory = os.path.realpath(directory)
         else:
@@ -76,37 +71,14 @@
             self.experiment_file = os.path.join(self.directory, 'experiments')
         else:
             self.experiment_file = experiment_file
-        if node_file is None:
-            self.node_file = os.path.join(self.directory, 'nodes')
-        else:
-            self.node_file = node_file
         self.experiments = self.read_experiments()
-        self.nodes = self.read_nodes()
         self.log_file = os.path.join(self.directory, 'nxserver.log')
         self.pid_file = os.path.join(self.directory, 'nxserver.pid')
-=======
-    def __init__(self, directory=None):
-        self.pid_name = 'NXServer'
-        if directory:
-            self.directory = directory = os.path.realpath(directory)
-        else:
-            self.directory = os.getcwd()
-        self.task_directory = os.path.join(directory, 'tasks')
-        if 'tasks' not in os.listdir(directory):
-            os.mkdir(self.task_directory)
-        self.task_list = os.path.join(self.task_directory, 'task_list')
-        if not os.path.exists(self.task_list):
-            os.mkfifo(self.task_list)
-        self.log_file = os.path.join(self.task_directory, 'nxserver.log')
-        self.pid_file = os.path.join(self.task_directory, 'nxserver.pid')
-
->>>>>>> 6744e6c8
         self.tasks = None
         self.results = None
         self.workers = []
 
         super(NXServer, self).__init__(self.pid_name, self.pid_file)
-<<<<<<< HEAD
 
     def read_experiments(self):
         """Read registered experiments"""
@@ -120,18 +92,6 @@
         for experiment in experiment_list:
             self.add_experiment(experiment)
         return self.experiments
-
-    def read_nodes(self):
-        """Read available nodes"""
-        if os.path.exists(self.node_file):
-            with open(self.node_file) as f:
-                nodes = [line.strip() for line in f.readlines() 
-                         if line.strip() != '']
-        else:
-            nodes = []
-        return nodes
-=======
->>>>>>> 6744e6c8
 
     def add_experiment(self, experiment):
         e = {}
@@ -188,7 +148,6 @@
                     self.tasks.put(NXTask(experiment, command))
             if command == 'stop':
                 break
-<<<<<<< HEAD
             self.log('Server listening')
             time.sleep(5)
         self.stop()
@@ -207,8 +166,7 @@
 
     def stop(self, experiment=None):
         if experiment:
-            del self.experiments[experiment]
-            
+            del self.experiments[experiment]            
         elif self.is_running():
             for worker in self.workers:
                 self.tasks.put(None)
@@ -232,23 +190,6 @@
                 if os.path.exists(e['task_list']):
                     os.remove(e['task_list'])
                 os.mkfifo(e['task_list'])        
-=======
-            elif command:
-                self.tasks.put(NXTask(self.directory, command, self.log_file))
-        for worker in self.workers:
-            self.tasks.put(None)
-        self.tasks.join()
-        for worker in self.workers:
-            worker.terminate()
-            worker.join()
-        self.log("Stopping server")
-        super(NXServer, self).stop()
-
-    def stop(self):
-        if self.is_running():
-            self.add_task('stop')
-        else:
-            super(NXServer, self).stop()
 
     def kill(self):
         """Kill the server process.
@@ -256,15 +197,4 @@
         This provides a backup mechanism for terminating the server if adding
         'stop' to the task list does not work.
         """
-        super(NXServer, self).stop()
-
-    def clear(self):
-        if os.path.exists(self.task_list):
-            os.remove(self.task_list)
-        os.mkfifo(self.task_list)        
-
-    def add_task(self, command):
-        """Add a task to the server queue"""
-        task_fifo = os.open(self.task_list, os.O_RDWR)
-        os.write(task_fifo, (command+'\n').encode())
->>>>>>> 6744e6c8
+        super(NXServer, self).stop()